--- conflicted
+++ resolved
@@ -75,15 +75,9 @@
 		input  interface{}
 		errmsg string
 	}{
-<<<<<<< HEAD
-		{dosa.UUID(""), "incorrect UUID length"}, // empty string
-		{dosa.UUID("1"), "incorrect UUID length"},
-		{dosa.UUID("not a uuid although the right length"), "incorrect UUID format"},
-=======
 		{dosa.UUID(""), ErrInCorrectUUIDLength}, // empty string
 		{dosa.UUID("1"), ErrInCorrectUUIDLength},
-		{dosa.UUID("this is not a uuid, uuids shouldnt contain something like a t in them"), "incorrect UUID"},
->>>>>>> bdcf31a9
+		{dosa.UUID("this is not a uuid, uuids shouldnt contain something like a t in them"), "incorrect UUID format"},
 	}
 
 	for _, test := range data {
