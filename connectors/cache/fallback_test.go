// Copyright (c) 2017 Uber Technologies, Inc.
//
// Permission is hereby granted, free of charge, to any person obtaining a copy
// of this software and associated documentation files (the "Software"), to deal
// in the Software without restriction, including without limitation the rights
// to use, copy, modify, merge, publish, distribute, sublicense, and/or sell
// copies of the Software, and to permit persons to whom the Software is
// furnished to do so, subject to the following conditions:
//
// The above copyright notice and this permission notice shall be included in
// all copies or substantial portions of the Software.
//
// THE SOFTWARE IS PROVIDED "AS IS", WITHOUT WARRANTY OF ANY KIND, EXPRESS OR
// IMPLIED, INCLUDING BUT NOT LIMITED TO THE WARRANTIES OF MERCHANTABILITY,
// FITNESS FOR A PARTICULAR PURPOSE AND NONINFRINGEMENT. IN NO EVENT SHALL THE
// AUTHORS OR COPYRIGHT HOLDERS BE LIABLE FOR ANY CLAIM, DAMAGES OR OTHER
// LIABILITY, WHETHER IN AN ACTION OF CONTRACT, TORT OR OTHERWISE, ARISING FROM,
// OUT OF OR IN CONNECTION WITH THE SOFTWARE OR THE USE OR OTHER DEALINGS IN
// THE SOFTWARE.

package cache

import (
	"context"
	"testing"
	"time"

	"github.com/golang/mock/gomock"
	"github.com/pkg/errors"
	"github.com/stretchr/testify/assert"
	"github.com/uber-go/dosa"
	"github.com/uber-go/dosa/connectors/memory"
	"github.com/uber-go/dosa/connectors/redis"
	"github.com/uber-go/dosa/encoding"
	"github.com/uber-go/dosa/mocks"
	"github.com/uber-go/dosa/testentity"
)

var (
	schemaRef = dosa.SchemaRef{Scope: "testing", NamePrefix: "example"}
	testEi    = createTestEi(schemaRef)
	adaptedEi = &dosa.EntityInfo{
		Def: &dosa.EntityDefinition{
			Name: "awesome_test_entity",
			Key: &dosa.PrimaryKey{
				PartitionKeys: []string{key},
			},
			Columns: []*dosa.ColumnDefinition{
				{Name: value, Type: dosa.Blob},
				{Name: key, Type: dosa.Blob},
			},
		},
		Ref: &schemaRef,
	}
	cacheableEntities = []dosa.DomainObject{
		&testentity.TestEntity{},
	}
	encodedValue = []byte("Test encoding")
	decodedValue = map[string]dosa.FieldValue{
		"int32v": int32(7),
		"strv":   "test decode",
		"boolvp": true,
	}
)

func createTestEi(sr dosa.SchemaRef) *dosa.EntityInfo {
	table, _ := dosa.TableFromInstance(&testentity.TestEntity{})
	testEi := &dosa.EntityInfo{Ref: &sr, Def: &table.EntityDefinition}
	return testEi
}

type testCase struct {
	encoder          encoding.Encoder
	cachedEntities   []dosa.DomainObject
	originRead       *expectArgs
	originUpsert     *expectArgs
	originRange      *rangeArgs
	fallbackRead     *expectArgs
	fallbackUpsert   *expectArgs
	expectedResp     map[string]dosa.FieldValue   // For read and upsert
	expectedManyResp []map[string]dosa.FieldValue // For range
	expectedTok      string
	expectedErr      error
	description      string
}

type expectArgs struct {
	values map[string]dosa.FieldValue
	resp   map[string]dosa.FieldValue
	err    error
}

type rangeArgs struct {
	columnConditions map[string][]*dosa.Condition
	token            string
	limit            int
	resp             []map[string]dosa.FieldValue
	nextToken        string
	err              error
}

type testEncoder struct {
	encodeErr error
	decodeErr error
}

func (e testEncoder) Encode(interface{}) ([]byte, error) {
	return encodedValue, e.encodeErr
}

func (e testEncoder) Decode(byt []byte, int interface{}) error {
	if m, ok := int.(*map[string]dosa.FieldValue); ok {
		*m = decodedValue
		return e.decodeErr
	}
	if r, ok := int.(*rangeResults); ok {
		(*r).Rows = []map[string]dosa.FieldValue{decodedValue}
		(*r).TokenNext = "hardcodedDecodedToken"
		return e.decodeErr
	}
	return e.decodeErr
}

// Test dosa upsert and the various behaviors of the fallback
func TestUpsertCases(t *testing.T) {
	runTestCase := func(tc testCase) {
		t.Run(tc.description, func(t *testing.T) {
			originCtrl := gomock.NewController(t)
			defer originCtrl.Finish()
			mockOrigin := mocks.NewMockConnector(originCtrl)

			fallbackCtrl := gomock.NewController(t)
			defer fallbackCtrl.Finish()
			mockFallback := mocks.NewMockConnector(fallbackCtrl)

			mockOrigin.EXPECT().Upsert(context.TODO(), testEi, tc.originUpsert.values).Return(tc.originUpsert.err)
			if tc.fallbackUpsert != nil {
				mockFallback.EXPECT().Remove(gomock.Not(context.TODO()), adaptedEi, tc.fallbackUpsert.values).Return(nil).AnyTimes()
			}

			connector := newConnector(mockOrigin, mockFallback, nil, tc.encoder, cacheableEntities...)
			connector.setSynchronousMode(true)
			err := connector.Upsert(context.TODO(), testEi, tc.originUpsert.values)
			assert.Equal(t, tc.expectedErr, err, tc.description)
		})
	}

	var testBool bool

	testCases := []testCase{
		{
			description: "Successful origin upsert invalidates the key in fallback",
			originUpsert: &expectArgs{
				values: map[string]dosa.FieldValue{
					"an_uuid_key": "d1449c93-25b8-4032-920b-60471d91acc9",
					"strkey":      "test key string",
					"StrV":        "test value string",
					"BoolVP":      &testBool,
				}},
			fallbackUpsert: &expectArgs{
				values: map[string]dosa.FieldValue{
					"key":   encodedValue,
				},
			},
			encoder: testEncoder{},
		},
		{
			description: "Encoding error while creating cache key means we use empty key when calling fallback",
			originUpsert: &expectArgs{
				values: map[string]dosa.FieldValue{
					"an_uuid_key": "d1449c93-25b8-4032-920b-60471d91acc9",
					"strkey":      "test key string",
					"BoolV":       false,
				}},
			fallbackUpsert: &expectArgs{
				values: map[string]dosa.FieldValue{
					"key":   []byte{},
				},
			},
			encoder: testEncoder{encodeErr: assert.AnError},
		},
		{
<<<<<<< HEAD
			description:  "Unsuccessful origin upsert does not upsert to fallback",
=======
			description:  "Unsuccessful origin upsert does not invalidate fallback",
>>>>>>> bdcf31a9
			originUpsert: &expectArgs{err: assert.AnError},
			expectedErr:  assert.AnError,
		},
	}
	for _, t := range testCases {
		runTestCase(t)
	}
}

// Run the upsert to fallback in the goroutine. Should not affect the main path.
func TestAsyncUpsert(t *testing.T) {
	values := map[string]dosa.FieldValue{
		"an_uuid_key": "d1449c93-25b8-4032-920b-60471d91acc9",
		"strkey":      "test key string",
		"StrV":        "test value string",
		"BoolV":       false,
	}
	connector := NewConnector(memory.NewConnector(), memory.NewConnector(), nil, cacheableEntities...)
	err := connector.Upsert(context.TODO(), testEi, values)
	assert.NoError(t, err)
}

// Test dosa read and the various behaviors of the fallback
func TestReadCases(t *testing.T) {
	runTestCase := func(tc testCase) {
		t.Run(tc.description, func(t *testing.T) {
			originCtrl := gomock.NewController(t)
			defer originCtrl.Finish()
			mockOrigin := mocks.NewMockConnector(originCtrl)

			fallbackCtrl := gomock.NewController(t)
			defer fallbackCtrl.Finish()
			mockFallback := mocks.NewMockConnector(fallbackCtrl)

			mockOrigin.EXPECT().Read(context.TODO(), testEi, tc.originRead.values, dosa.All()).Return(tc.originRead.resp, tc.originRead.err)
			if tc.fallbackRead != nil {
				mockFallback.EXPECT().Read(context.TODO(), adaptedEi, tc.fallbackRead.values, dosa.All()).Return(tc.fallbackRead.resp, tc.fallbackRead.err)
			}
			if tc.fallbackUpsert != nil {
				mockFallback.EXPECT().Upsert(gomock.Not(context.TODO()), adaptedEi, tc.fallbackUpsert.values).Return(tc.fallbackUpsert.err)
			}

			connector := newConnector(mockOrigin, mockFallback, nil, tc.encoder, tc.cachedEntities...)
			connector.setSynchronousMode(true)
			resp, err := connector.Read(context.TODO(), testEi, tc.originRead.values, []string{})
			assert.Equal(t, tc.expectedErr, err, tc.description)
			assert.Equal(t, tc.expectedResp, resp, tc.description)
		})
	}

	testCases := []testCase{
		createReadSuccessTestCase(),
		createReadUncachedEntityTestCase(),
		createReadFailTestCase(),
		createReadNotFoundTestCase(),
		createReadEncodeErrorTestCase(),
		createReadDecodeErrorTestCase(),
		createReadFallbackFailTestCase(),
		createReadFallbackBadValueTestCase(),
	}
	for _, tc := range testCases {
		runTestCase(tc)
	}
}

func createReadSuccessTestCase() testCase {
	return testCase{
		description:    "Test read from origin succeeds, should write response to fallback that includes primary keys",
		cachedEntities: cacheableEntities,
		originRead: &expectArgs{
			values: map[string]dosa.FieldValue{"strkey": "primaryValue"},
			resp:   map[string]dosa.FieldValue{"a": "b"},
		},
		fallbackUpsert: &expectArgs{
			values: map[string]dosa.FieldValue{
				key:   encodedValue,
				value: encodedValue,
			},
		},
		expectedResp: map[string]dosa.FieldValue{"a": "b", "strkey": "primaryValue"},
		expectedErr:  nil,
		encoder:      testEncoder{},
	}
}

func createReadUncachedEntityTestCase() testCase {
	originResponse := map[string]dosa.FieldValue{"a": "b"}

	return testCase{
		cachedEntities: nil,
		originRead: &expectArgs{
			resp: originResponse,
		},
		expectedResp: originResponse,
		expectedErr:  nil,
		description:  "Fallback should never be called when we set the list of cached entities to empty",
	}
}

func createReadFailTestCase() testCase {
	resp := int32(7)
	resp2 := "test decode"
	resp3 := true

	return testCase{
		description:    "Test when read origin has error, we return from the fallback",
		cachedEntities: cacheableEntities,
		originRead: &expectArgs{
			values: map[string]dosa.FieldValue{"int64key": 20},
			err:    assert.AnError,
		},
		fallbackRead: &expectArgs{
			values: map[string]dosa.FieldValue{key: encodedValue},
			resp:   map[string]dosa.FieldValue{"value": []byte("some response")},
		},
		expectedResp: map[string]dosa.FieldValue{
			"int32v": &resp,
			"strv":   &resp2,
			"boolvp": &resp3,
		},
		expectedErr: nil,
		encoder:     testEncoder{},
	}
}

func createReadNotFoundTestCase() testCase {
	originResponse := map[string]dosa.FieldValue{"a": "b"}
	originErr := &dosa.ErrNotFound{}
	return testCase{
		description:    "Test that when read origin has err not found, do not read from fallback, return origin response and error",
		cachedEntities: cacheableEntities,
		originRead: &expectArgs{
			err:  originErr,
			resp: originResponse,
		},
		expectedResp: originResponse,
		expectedErr:  originErr,
	}
}

func createReadEncodeErrorTestCase() testCase {
	originResponse := map[string]dosa.FieldValue{"a": "b"}

	return testCase{
		description:    "If an encoding error occurs while creating encoded values for the fallback, do not upsert into fallback",
		cachedEntities: cacheableEntities,
		originRead: &expectArgs{
			values: map[string]dosa.FieldValue{"strkey": "primaryValue"},
			resp:   originResponse,
		},
		expectedResp: originResponse,
		expectedErr:  nil,
		encoder:      testEncoder{encodeErr: assert.AnError},
	}
}

func createReadDecodeErrorTestCase() testCase {
	originResponse := map[string]dosa.FieldValue{"a": "b"}
	originErr := errors.New("origin error")

	return testCase{
		description:    "If an error occurs while trying to decode the response from the fallback, return the original response",
		cachedEntities: cacheableEntities,
		originRead: &expectArgs{
			values: map[string]dosa.FieldValue{"strkey": "primaryValue"},
			resp:   originResponse,
			err:    originErr,
		},
		fallbackRead: &expectArgs{
			values: map[string]dosa.FieldValue{key: encodedValue},
			resp:   map[string]dosa.FieldValue{"value": []byte("some response")},
		},
		expectedResp: originResponse,
		expectedErr:  originErr,
		encoder:      testEncoder{decodeErr: assert.AnError},
	}
}

func createReadFallbackFailTestCase() testCase {
	originResponse := map[string]dosa.FieldValue{"a": "b"}
	originErr := errors.New("origin error")

	return testCase{
		cachedEntities: cacheableEntities,
		originRead: &expectArgs{
			resp: originResponse,
			err:  originErr,
		},
		fallbackRead: &expectArgs{
			values: map[string]dosa.FieldValue{key: []byte{}},
			err:    errors.New("fallback error"),
		},
		expectedResp: originResponse,
		expectedErr:  originErr,
		description:  "Test read origin has error and fallback also fails. Should return the origin error",
	}
}

func createReadFallbackBadValueTestCase() testCase {
	originResponse := map[string]dosa.FieldValue{"a": "b"}
	originErr := errors.New("origin error")

	return testCase{
		description:    "When fallback response is empty/corrupted, return the response from origin",
		cachedEntities: cacheableEntities,
		originRead: &expectArgs{
			resp: originResponse,
			err:  originErr,
		},
		fallbackRead: &expectArgs{
			values: map[string]dosa.FieldValue{key: []byte{}},
			// fallback returns a response with no value field
			resp: nil,
		},
		expectedResp: originResponse,
		expectedErr:  originErr,
	}

}

// Test logging stats when using fallback path
func TestFallbackStats(t *testing.T) {
	originCtrl := gomock.NewController(t)
	defer originCtrl.Finish()
	mockOrigin := mocks.NewMockConnector(originCtrl)

	fallbackCtrl := gomock.NewController(t)
	defer fallbackCtrl.Finish()
	mockFallback := mocks.NewMockConnector(fallbackCtrl)

	statsCtrl := gomock.NewController(t)
	defer statsCtrl.Finish()
	mockStats := mocks.NewMockScope(statsCtrl)

	counterCtrl := gomock.NewController(t)
	defer counterCtrl.Finish()
	mockCounter := mocks.NewMockCounter(counterCtrl)

	type testCase struct {
		counter      string
		fallbackResp map[string]dosa.FieldValue
		fallbackErr  error
	}
	connector := NewConnector(mockOrigin, mockFallback, mockStats, cacheableEntities...)

	testCases := []testCase{
		{
			counter:     "failure",
			fallbackErr: assert.AnError,
		},
		{
			counter:      "success",
			fallbackResp: map[string]dosa.FieldValue{"value": []byte("{\"b\": 7}")},
		},
	}
	for _, t := range testCases {
		mockOrigin.EXPECT().Read(context.TODO(), testEi, nil, dosa.All()).Return(nil, assert.AnError)
		mockFallback.EXPECT().Read(context.TODO(), adaptedEi, gomock.Any(), dosa.All()).Return(t.fallbackResp, t.fallbackErr)
		mockStats.EXPECT().SubScope("fallback").Return(mockStats)
		mockStats.EXPECT().Tagged(map[string]string{"method": "READ", "entityName": "awesome_test_entity"}).Return(mockStats)
		mockStats.EXPECT().Counter(t.counter).Return(mockCounter)
		mockCounter.EXPECT().Inc(int64(1))

		connector.Read(context.TODO(), testEi, nil, []string{})
	}
}

// Test dosa range and the various behavior of the fallback path
func TestRangeCases(t *testing.T) {
	runTestCase := func(tc testCase) {
		t.Run(tc.description, func(t *testing.T) {
			originCtrl := gomock.NewController(t)
			defer originCtrl.Finish()
			mockOrigin := mocks.NewMockConnector(originCtrl)

			fallbackCtrl := gomock.NewController(t)
			defer fallbackCtrl.Finish()
			mockFallback := mocks.NewMockConnector(fallbackCtrl)

			mockOrigin.EXPECT().Range(context.TODO(), testEi, tc.originRange.columnConditions, dosa.All(), tc.originRange.token, tc.originRange.limit).
				Return(tc.originRange.resp, tc.originRange.nextToken, tc.originRange.err)

			if tc.fallbackRead != nil {
				mockFallback.EXPECT().Read(context.TODO(), adaptedEi, tc.fallbackRead.values, dosa.All()).Return(tc.fallbackRead.resp, tc.fallbackRead.err)
			}
			if tc.fallbackUpsert != nil {
				mockFallback.EXPECT().Upsert(gomock.Not(context.TODO()), adaptedEi, tc.fallbackUpsert.values).Return(tc.fallbackUpsert.err)
			}

			connector := newConnector(mockOrigin, mockFallback, nil, tc.encoder, tc.cachedEntities...)
			connector.setSynchronousMode(true)

			resp, tok, err := connector.Range(context.TODO(), testEi, tc.originRange.columnConditions, []string{}, tc.originRange.token, tc.originRange.limit)
			assert.Equal(t, tc.expectedErr, err, tc.description)
			assert.EqualValues(t, tc.expectedManyResp, resp, tc.description)
			assert.Equal(t, tc.expectedTok, tok, tc.description)
		})
	}

	testCases := []testCase{
		createRangeSuccessTestCase(),
		createRangeUncachedEntityTestCase(),
		createRangeFailTestCase(),
		createRangeNotFoundTestCase(),
		createRangeEncodeErrorTestCase(),
		createRangeDecodeErrorTestCase(),
		createRangeFallbackFailTestCase(),
		createRangeFallbackBadValueTestCase(),
	}
	for _, tc := range testCases {
		runTestCase(tc)
	}
}

func createRangeSuccessTestCase() testCase {
	rangeResponse := []map[string]dosa.FieldValue{{"a": "b"}}
	rangeTok := "nextToken"
	return testCase{
		description:    "Test range from origin succeeds, should write response to cache",
		cachedEntities: cacheableEntities,
		originRange: &rangeArgs{
			columnConditions: map[string][]*dosa.Condition{"column": {{Op: dosa.GtOrEq, Value: "columnVal"}}},
			token:            "token",
			limit:            2,
			resp:             rangeResponse,
			nextToken:        rangeTok,
		},
		fallbackUpsert: &expectArgs{
			values: map[string]dosa.FieldValue{
				key:   encodedValue,
				value: encodedValue,
			},
			err: nil,
		},
		expectedErr:      nil,
		expectedManyResp: rangeResponse,
		expectedTok:      rangeTok,
		encoder:          testEncoder{},
	}
}

func createRangeUncachedEntityTestCase() testCase {
	rangeResponse := []map[string]dosa.FieldValue{{"a": "b"}}
	rangeTok := "nextToken"
	conditions := map[string][]*dosa.Condition{"column": {{Op: dosa.GtOrEq, Value: "columnVal"}}}

	return testCase{
		description:    "When caching no entities, should return result from origin, and fallback is never called",
		cachedEntities: nil,
		originRange: &rangeArgs{
			columnConditions: conditions,
			token:            "token",
			limit:            2,
			resp:             rangeResponse,
			nextToken:        rangeTok,
		},
		expectedErr:      nil,
		expectedManyResp: rangeResponse,
		expectedTok:      rangeTok,
	}
}

func createRangeFailTestCase() testCase {
	conditions := map[string][]*dosa.Condition{"column": {{Op: dosa.GtOrEq, Value: "columnVal"}}}
	resp := int32(7)
	resp2 := "test decode"
	resp3 := true

	return testCase{
		description:    "Test range from origin has error and fallback succeeds",
		cachedEntities: cacheableEntities,
		originRange: &rangeArgs{
			columnConditions: conditions,
			token:            "token",
			limit:            2,
			err:              assert.AnError,
		},
		fallbackRead: &expectArgs{
			values: map[string]dosa.FieldValue{key: encodedValue},
			resp:   map[string]dosa.FieldValue{"value": []byte("b")},
		},
		expectedErr: nil,
		expectedManyResp: []map[string]dosa.FieldValue{{
			"int32v": &resp,
			"strv":   &resp2,
			"boolvp": &resp3,
		}},
		expectedTok: "hardcodedDecodedToken",
		encoder:     testEncoder{},
	}
}

func createRangeNotFoundTestCase() testCase {
	conditions := map[string][]*dosa.Condition{"column": {{Op: dosa.GtOrEq, Value: "columnVal"}}}
	rangeResponse := []map[string]dosa.FieldValue{{"a": "b"}}
	rangeTok := "nextToken"
	rangeErr := &dosa.ErrNotFound{}

	return testCase{
		description:    "Test that when origin has err not found, do not read from fallback, return origin response and error",
		cachedEntities: cacheableEntities,
		originRange: &rangeArgs{
			columnConditions: conditions,
			token:            "token",
			limit:            2,
			resp:             rangeResponse,
			nextToken:        rangeTok,
			err:              rangeErr,
		},
		expectedErr:      rangeErr,
		expectedManyResp: rangeResponse,
		expectedTok:      rangeTok,
		encoder:          testEncoder{},
	}
}

func createRangeEncodeErrorTestCase() testCase {
	rangeResponse := []map[string]dosa.FieldValue{{"a": "b"}}
	rangeTok := "nextToken"
	conditions := map[string][]*dosa.Condition{"column": {{Op: dosa.GtOrEq, Value: "columnVal"}}}

	return testCase{
		description:    "If an encoding error occurs while creating encoded values for the fallback, do not upsert into fallback",
		cachedEntities: cacheableEntities,
		originRange: &rangeArgs{
			columnConditions: conditions,
			token:            "token",
			limit:            2,
			resp:             rangeResponse,
			nextToken:        rangeTok,
		},
		expectedErr:      nil,
		expectedManyResp: rangeResponse,
		expectedTok:      rangeTok,
		encoder:          testEncoder{encodeErr: assert.AnError},
	}
}

func createRangeDecodeErrorTestCase() testCase {
	conditions := map[string][]*dosa.Condition{"column": {{Op: dosa.GtOrEq, Value: errors.New("some unknown type")}}}
	rangeResponse := []map[string]dosa.FieldValue{{"a": "b"}}
	rangeTok := "nextToken"
	rangeErr := errors.New("origin error")
	fallbackResponse := map[string]dosa.FieldValue{"value": []byte("bad cache value")}

	return testCase{
		description:    "Bad decoding of fallback response should result in returning the original response",
		cachedEntities: cacheableEntities,
		originRange: &rangeArgs{
			columnConditions: conditions,
			token:            "token",
			limit:            2,
			resp:             rangeResponse,
			nextToken:        rangeTok,
			err:              rangeErr,
		},
		fallbackRead: &expectArgs{
			values: map[string]dosa.FieldValue{key: encodedValue},
			resp:   fallbackResponse,
		},
		expectedErr:      rangeErr,
		expectedManyResp: rangeResponse,
		expectedTok:      rangeTok,
		encoder:          testEncoder{decodeErr: assert.AnError},
	}
}

func createRangeFallbackFailTestCase() testCase {
	rangeResponse := []map[string]dosa.FieldValue{{"a": "b"}}
	rangeTok := "nextToken"
	rangeErr := errors.New("origin error")
	return testCase{
		description:    "Test range from origin has error and fallback to cache fails. Should return origin results",
		cachedEntities: cacheableEntities,
		originRange: &rangeArgs{
			token:     "token",
			limit:     2,
			resp:      rangeResponse,
			nextToken: rangeTok,
			err:       rangeErr,
		},
		fallbackRead: &expectArgs{
			values: map[string]dosa.FieldValue{key: encodedValue},
			err:    assert.AnError,
		},
		expectedErr:      rangeErr,
		expectedManyResp: rangeResponse,
		expectedTok:      rangeTok,
		encoder:          testEncoder{},
	}
}

func createRangeFallbackBadValueTestCase() testCase {
	rangeResponse := []map[string]dosa.FieldValue{{"a": "b"}}
	rangeTok := "nextToken"
	rangeErr := errors.New("origin error")
	return testCase{
		description:    "Bad value from fallback should return origin results",
		cachedEntities: cacheableEntities,
		originRange: &rangeArgs{
			token:     "token",
			limit:     2,
			resp:      rangeResponse,
			nextToken: rangeTok,
			err:       rangeErr,
		},
		fallbackRead: &expectArgs{
			values: map[string]dosa.FieldValue{key: encodedValue},
			resp:   nil,
		},
		expectedErr:      rangeErr,
		expectedManyResp: rangeResponse,
		expectedTok:      rangeTok,
		encoder:          testEncoder{},
	}
}

// Test scan calls Range
func TestScan(t *testing.T) {
	originCtrl := gomock.NewController(t)
	defer originCtrl.Finish()
	mockOrigin := mocks.NewMockConnector(originCtrl)

	rangeResponse := []map[string]dosa.FieldValue{{"a": "b"}}
	rangeTok := "nextToken"
	mockOrigin.EXPECT().Range(context.TODO(), testEi, nil, dosa.All(), "token", 2).Return(rangeResponse, rangeTok, nil)

	connector := NewConnector(mockOrigin, memory.NewConnector(), nil)
	resp, tok, err := connector.Scan(context.TODO(), testEi, []string{}, "token", 2)
	assert.NoError(t, err)
	assert.EqualValues(t, rangeResponse, resp)
	assert.EqualValues(t, rangeTok, tok)
}

// Test remove from origin also removes from fallback. Does not matter if origin has an error or not
func TestRemove(t *testing.T) {
	originCtrl := gomock.NewController(t)
	defer originCtrl.Finish()
	mockOrigin := mocks.NewMockConnector(originCtrl)

	fallbackCtrl := gomock.NewController(t)
	defer fallbackCtrl.Finish()
	mockFallback := mocks.NewMockConnector(fallbackCtrl)

	keys := map[string]dosa.FieldValue{}
	transformedKeys := map[string]dosa.FieldValue{key: []byte{}}
	mockOrigin.EXPECT().Remove(context.TODO(), testEi, keys).Return(nil)
	mockFallback.EXPECT().Remove(gomock.Not(context.TODO()), adaptedEi, transformedKeys).Return(nil)

	connector := NewConnector(mockOrigin, mockFallback, nil, cacheableEntities...)
	connector.setSynchronousMode(true)
	err := connector.Remove(context.TODO(), testEi, keys)
	assert.NoError(t, err)
}

// Test that if a Connector interface method is not defined in fallback.Connector, revert to
// using the origin's implementation of the method
func TestCreateIfNotExists(t *testing.T) {
	originCtrl := gomock.NewController(t)
	defer originCtrl.Finish()
	mockOrigin := mocks.NewMockConnector(originCtrl)

	values := map[string]dosa.FieldValue{}
	mockOrigin.EXPECT().CreateIfNotExists(context.TODO(), testEi, values).Return(nil)

	connector := NewConnector(mockOrigin, nil, nil, cacheableEntities...)
	connector.setSynchronousMode(true)
	err := connector.CreateIfNotExists(context.TODO(), testEi, values)
	assert.NoError(t, err)
}

// Test read and write against actual redis fallback.
// First read successfully to origin, which should populate the entry into redis cache
// Then force origin to fail, and verify that it returns the value from redis
func TestFallbackEndToEnd(t *testing.T) {
	if !redis.IsRunning() {
		t.Skip("Redis is not running")
	}

	ctrl := gomock.NewController(t)
	defer ctrl.Finish()
	mockDownstreamConnector := mocks.NewMockConnector(ctrl)

	testRedisConfig := redis.Config{
		ServerSettings: redis.ServerConfig{
			Host: "localhost",
			Port: redis.RedisPort,
		},
		TTL: 15 * time.Second,
	}
	redisC := redis.NewConnector(testRedisConfig, nil)

	testUUID := dosa.UUID("d1449c93-25b8-4032-920b-60471d91acc9")
	testStr := "test string"
	testStr2 := "another test string"
	testInt64 := int64(29385235)
	testInt32 := int32(232)
	testFloat64 := float64(999.88)
	var testbool bool
	testTime := time.Date(2018, 1, 1, 0, 0, 0, 0, time.UTC)
	testBytes := []byte("test value byte array")

	values := map[string]dosa.FieldValue{
		// primary key
		"an_uuid_key": testUUID,
		"strkey":      testStr,
		"int64key":    testInt64,

		// values
		"uuidv":          testUUID,
		"strv":           testStr2,
		"an_int64_value": testInt64,
		"int32v":         testInt32,
		"doublev":        testFloat64,
		"boolv":          testbool,
		"blobv":          testBytes,
		"tsv":            testTime,

		// pointers
		"uuidvp":   &testUUID,
		"strvp":    &testStr,
		"int64vp":  &testInt64,
		"int32vp":  &testInt32,
		"doublevp": &testFloat64,
		"boolvp":   &testbool,
		"tsvp":     &testTime,
	}

	// Fake origin read succeeding, which will upsert the result into redis
	mockDownstreamConnector.EXPECT().Read(context.TODO(), testEi, values, dosa.All()).Return(values, nil)
	// Fake origin read failing, and then read from redis
	mockDownstreamConnector.EXPECT().Read(context.TODO(), testEi, values, dosa.All()).Return(nil, assert.AnError)

	connector := NewConnector(mockDownstreamConnector, redisC, nil, cacheableEntities...)
	connector.setSynchronousMode(true)

	_, err := connector.Read(context.TODO(), testEi, values, nil)
	assert.NoError(t, err)

	resp, err := connector.Read(context.TODO(), testEi, values, nil)
	assert.NoError(t, err)
	assert.NotEmpty(t, resp)
	expectedResult := map[string]dosa.FieldValue{
		// primary key
		"an_uuid_key": &testUUID,
		"strkey":      &testStr,
		"int64key":    &testInt64,

		// values
		"uuidv":          &testUUID,
		"strv":           &testStr2,
		"an_int64_value": &testInt64,
		"int32v":         &testInt32,
		"doublev":        &testFloat64,
		"boolv":          &testbool,
		"blobv":          testBytes,
		"tsv":            &testTime,

		// pointers
		"uuidvp":   &testUUID,
		"strvp":    &testStr,
		"int64vp":  &testInt64,
		"int32vp":  &testInt32,
		"doublevp": &testFloat64,
		"boolvp":   &testbool,
		"tsvp":     &testTime,
	}

	assert.EqualValues(t, expectedResult, resp)
}

// Test the internal method for serializing a cache key
func TestCreateCacheKey(t *testing.T) {
	values := map[string]dosa.FieldValue{
		"an_uuid_key": "d1449c93-25b8-4032-920b-60471d91acc9",
		"strv":        "test value string",
		"boolv":       false,
		"int64key":    2932,
		"blobv":       []byte("test value byte array"),
		"strkey":      "test key string",
	}
	key := createCacheKey(testEi, values, encoding.NewJSONEncoder())
	assert.Equal(t, []byte(`[{"an_uuid_key":"d1449c93-25b8-4032-920b-60471d91acc9"},{"int64key":2932},{"strkey":"test key string"}]`), key)
}

// Test that creating cacheable entities set ignores entities in the list that are invalid
func TestCacheableEntities(t *testing.T) {
	set := createCachedEntitiesSet([]dosa.DomainObject{&testentity.TestEntity{}, &dosa.Entity{}})
	assert.Len(t, set, 1)
}

// Test creating cacheable entities set
func TestSettingCachedEntities(t *testing.T) {
	e1 := struct {
		dosa.Entity `dosa:"name=e1, primaryKey=(Hello)"`
		Hello       string
	}{}
	e2 := struct {
		dosa.Entity `dosa:"name=e2, primaryKey=(World)"`
		World       string
	}{}
	connector := NewConnector(memory.NewConnector(), memory.NewConnector(), nil, &e1, &e2)
	assert.Len(t, connector.cacheableEntities, 2)
	assert.Contains(t, connector.cacheableEntities, "e1")
	assert.Contains(t, connector.cacheableEntities, "e2")
	connector.SetCachedEntities(nil)
	assert.Empty(t, connector.cacheableEntities)
}<|MERGE_RESOLUTION|>--- conflicted
+++ resolved
@@ -180,11 +180,7 @@
 			encoder: testEncoder{encodeErr: assert.AnError},
 		},
 		{
-<<<<<<< HEAD
-			description:  "Unsuccessful origin upsert does not upsert to fallback",
-=======
 			description:  "Unsuccessful origin upsert does not invalidate fallback",
->>>>>>> bdcf31a9
 			originUpsert: &expectArgs{err: assert.AnError},
 			expectedErr:  assert.AnError,
 		},
